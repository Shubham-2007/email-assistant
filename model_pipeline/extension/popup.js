--- conflicted
+++ resolved
@@ -46,84 +46,6 @@
       return;
     }
 
-<<<<<<< HEAD
-    chrome.tabs.sendMessage(
-      tabs[0].id,
-      { action: "getThreadInfo" },
-      (response) => {
-        if (chrome.runtime.lastError) {
-          status.textContent = "Error: Could not access Gmail page";
-          logger.log(
-            `Content script error: ${chrome.runtime.lastError.message}`
-          );
-          fetchButton.disabled = false;
-          return;
-        }
-
-        if (!response) {
-          status.textContent = "Error: No response from Gmail page";
-          logger.log("Error: No response received from content script");
-          fetchButton.disabled = false;
-          return;
-        }
-
-        const { threadId, email } = response;
-        if (!threadId || !email) {
-          status.textContent = "Error: Missing thread ID or email";
-          logger.log(`Missing data - Thread ID: ${threadId}, Email: ${email}`);
-          fetchButton.disabled = false;
-          return;
-        }
-
-        logger.log(`Thread ID: ${threadId}, Email: ${email}`);
-        logger.log("Requesting Gmail API access token...");
-
-        // Get the OAuth token
-        chrome.identity.getAuthToken({ interactive: true }, function (token) {
-          if (chrome.runtime.lastError) {
-            status.textContent = "Auth Error: " + chrome.runtime.lastError.message;
-            logger.log("OAuth Error: " + chrome.runtime.lastError.message);
-            fetchButton.disabled = false;
-            return;
-          }
-
-          logger.log("Token obtained successfully");
-
-          // Replace localhost with your Cloud Run URL when deploying
-          const apiUrl = "https://email-assistant-673808915782.us-central1.run.app/fetch_gmail_thread";
-
-          // Make the request to your backend with the OAuth token
-          fetch(apiUrl, {
-            method: "POST",
-            headers: {
-              "Content-Type": "application/json",
-              "Authorization": "Bearer " + token
-            },
-            body: JSON.stringify({ threadId, email }),
-          })
-            .then((response) => {
-              if (!response.ok) throw new Error(`HTTP ${response.status}`);
-              return response.json();
-            })
-            .then((data) => {
-              if (data.error) {
-                status.textContent = `Error: ${data.error}`;
-                logger.log(`Backend error: ${data.error}`);
-              } else {
-                status.textContent = "Thread fetched successfully!";
-                result.textContent = formatThreadData(data);
-                logger.log("Thread data fetched successfully");
-              }
-            })
-            .catch((error) => {
-              status.textContent = "Error: Failed to fetch thread";
-              logger.log(`Fetch error: ${error.message}`);
-            })
-            .finally(() => {
-              fetchButton.disabled = false;
-            });
-        });
-=======
     chrome.storage.local.get("threadData", (data) => {
       if (data.threadData) {
         status.textContent = "Thread fetched successfully!";
@@ -132,7 +54,6 @@
       } else {
         status.textContent = "Error: No thread data available";
         logger.log("No thread data found");
->>>>>>> 5afb4a54
       }
       fetchButton.disabled = false;
     });
